--- conflicted
+++ resolved
@@ -595,7 +595,6 @@
 
     //  @selftest
     //  Simple create/destroy test
-<<<<<<< HEAD
     {
         printf ("      Simple create/destroy test ... ");
         rule_t *self = rule_new ();
@@ -649,12 +648,14 @@
         rule_destroy (&self);
         assert (self == NULL);
         printf ("      OK\n");
-    }   
-=======
-    rule_t *self = rule_new ();
-    assert (self);
-    rule_load (self, "./rules/load.rule"); 
-    {
+    }
+    
+    //  Load test #3 - json construction test 
+    { 
+        printf ("      Load test #3 - json construction test ... ");
+        rule_t *self = rule_new ();
+        assert (self);
+        rule_load (self, "./rules/load.rule"); 
         // test rule to json
         char *json = rule_json (self);
         rule_t *rule = rule_new ();
@@ -662,9 +663,9 @@
         assert (streq (rule_name(rule), rule_name (self)));
         rule_destroy (&rule);
         zstr_free (&json);
-    }
-    rule_destroy (&self);
->>>>>>> a4d5b65b
+        rule_destroy (&self);
+        printf ("      OK\n");
+    }
     //  @end
     printf ("OK\n");
 }