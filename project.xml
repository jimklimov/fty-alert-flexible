<project
    name = "fty-alert-flexible"
    description = "agent for creating evaluating alerts"
    script = "zproject.gsl"
    email = "EatonIPCOpenSource@eaton.com"
    url = "https://42ity.org"
    license = "GPL-2.0+"
    repository = "https://github.com/42ity/fty-alert-flexible"
    >

    <target name = "debian" />
    <target name = "redhat" />
    <target name = "travis" >
        <!-- option name = "clangformat_implem" value = "autotools" / -->
        <option name = "use_cmake" value = "0" />
        <!-- option name = "clangformat_require_good" value = "1" / -->
        <option name = "clangformat_allow_failures" value = "1" />
        <option name = "use_pkg_deps_prereqs_source" value = "0" />
        <option name = "require_gitignore" value = "1" />
    </target>
    <target name = "jenkins" >
        <option name = "agent_label" value = "devel-image &amp;&amp; x86_64" />
        <option name = "triggers_pollSCM" value = "H/2 * * * *" />
        <option name = "test_cppcheck" value = "1" />
        <option name = "build_docs" value = "1" />
        <option name = "dist_docs" value = "1" />

        <!-- Try to avoid avalanche rebuilds of same code on our CI -->
        <option name = "use_earlymilestone" value = "1" />
        <option name = "use_deploymilestone" value = "1" />
        <option name = "use_build_nonconcurrent" value = "1" />
        <option name = "use_checkout_explicit" value = "1" />
    </target>

    <include filename = "license.xml" />
    <version major = "0" minor = "1" patch = "0" />

    <use project = "czmq"
        repository = "https://github.com/42ity/czmq.git"
        release = "v3.0.2-FTY-master"
        min_major = "3" min_minor = "0" min_patch = "2" >

        <use project = "libzmq"
            repository = "https://github.com/42ity/libzmq.git"
            release = "4.2.0-FTY-master" >

            <use project = "libsodium" prefix = "sodium"
                repository = "https://github.com/42ity/libsodium.git"
                release = "1.0.5-FTY-master"
                test = "sodium_init"
                />
        </use>
    </use>

    <use project = "malamute" min_major = "1" test = "mlm_server_test"
        repository = "https://github.com/42ity/malamute.git"
        release = "1.0-FTY-master"
        />

    <!-- Note: pure C projects should use fty-log/fty_logger.h, C++ use fty_log.h -->
    <use project = "fty-common-logging" libname = "libfty_common_logging"
        header = "fty-log/fty_logger.h"
        repository = "https://github.com/42ity/fty-common-logging.git"
        release = "master"
        test = "fty_common_logging_selftest" >

        <!-- Note: pure C projects should use clogger.h, C++ use logger.h -->
        <use project = "log4cplus"
            header = "log4cplus/clogger.h"
            test = "appender_test"
            repository = "https://github.com/42ity/log4cplus.git"
            release = "1.1.2-FTY-master"
            />
    </use>

<<<<<<< HEAD
    <use project = "fty-common" libname = "libfty_common" header="fty_common.h"
        repository = "https://github.com/42ity/fty-common.git"
        test = "fty_commmon_selftest" >
    </use>

    <use project = "fty-proto" libname = "libfty_proto" header="ftyproto.h" prefix="fty_proto"
=======
    <use project = "fty-proto" libname = "libfty_proto" header = "ftyproto.h" prefix = "fty_proto"
>>>>>>> a9980d1f
        min_major = "1" min_minor = "0" min_patch = "0"
        repository = "https://github.com/42ity/fty-proto.git"
        release = "master"
        test = "fty_proto_test" >

        <use project = "czmq"
            repository = "https://github.com/42ity/czmq.git"
            release = "v3.0.2-FTY-master"
            min_major = "3" min_minor = "0" min_patch = "2" >

            <use project = "libzmq"
                repository = "https://github.com/42ity/libzmq.git"
                release = "4.2.0-FTY-master" >

                <use project = "libsodium" prefix = "sodium"
                    repository = "https://github.com/42ity/libsodium.git"
                    release = "1.0.5-FTY-master"
                    test = "sodium_init"
                    />
            </use>
        </use>

        <use project = "malamute" min_major = "1" test = "mlm_server_test"
            repository = "https://github.com/42ity/malamute.git"
            release = "1.0-FTY-master"
            />

        <use project = "fty-common-logging" libname = "libfty_common_logging" header = "fty_log.h"
            repository = "https://github.com/42ity/fty-common-logging.git"
            release = "master"
            test = "fty_common_logging_selftest" >

            <use project = "log4cplus" header = "log4cplus/logger.h" test = "appender_test"
                repository = "https://github.com/42ity/log4cplus.git"
                release = "1.1.2-FTY-master"
                />
        </use>
    </use>
    
    <use project = "fty_shm" libname = "libfty_shm" header="fty_shm.h" min_major = "1" test = "fty_shm_test" 
	repository = "https://github.com/42ity/fty-shm.git"/>

    <use project = "lua-5.1" />

    <class name = "rule" private = "1">class representing one rule</class>
    <class name = "vsjson" private = "1">JSON parser</class>
    <class name = "metrics" private = "1">List of metrics</class>
    <class name = "flexible alert" state = "stable">Main class for evaluating alerts</class>

    <main name = "fty-alert-flexible" service = "1" />
</project><|MERGE_RESOLUTION|>--- conflicted
+++ resolved
@@ -73,16 +73,12 @@
             />
     </use>
 
-<<<<<<< HEAD
     <use project = "fty-common" libname = "libfty_common" header="fty_common.h"
         repository = "https://github.com/42ity/fty-common.git"
         test = "fty_commmon_selftest" >
     </use>
 
-    <use project = "fty-proto" libname = "libfty_proto" header="ftyproto.h" prefix="fty_proto"
-=======
     <use project = "fty-proto" libname = "libfty_proto" header = "ftyproto.h" prefix = "fty_proto"
->>>>>>> a9980d1f
         min_major = "1" min_minor = "0" min_patch = "0"
         repository = "https://github.com/42ity/fty-proto.git"
         release = "master"
